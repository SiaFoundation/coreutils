--- conflicted
+++ resolved
@@ -12,17 +12,19 @@
 
 var specifierHostAnnouncement = types.NewSpecifier("HostAnnouncement")
 
-// A HostAnnouncement represents a signed announcement of a host's network
-<<<<<<< HEAD
-// address. Announcements may be made via arbitrary data
 type (
+	// A HostAnnouncement represents a signed announcement of a host's network
+	// address. Announcements may be made via arbitrary data (in a v1 transaction)
+	// or via attestation (in a v2 transaction).
 	HostAnnouncement struct {
-		NetAddress string
+		PublicKey  types.PublicKey `json:"publicKey"`
+		NetAddress string          `json:"netAddress"`
 	}
 
 	// A Protocol is a string identifying a network protocol that a host may be
 	// reached on. It should be in the form of "protocol/transport". There may be
-	// additional useful information after the transport, separated by slashes.
+	// additional useful information after the transport, separated by forward
+	// slashes.
 	Protocol string
 
 	// A NetAddress is a pair of protocol and address that a host may be reached on
@@ -54,22 +56,9 @@
 	types.EncodeSlice(e, ha)
 	if err := e.Flush(); err != nil {
 		panic(err) // should never happen
-=======
-// address. Announcements may be made via arbitrary data (in a v1 transaction)
-// or via attestation (in a v2 transaction).
-type HostAnnouncement struct {
-	PublicKey  types.PublicKey `json:"publicKey"`
-	NetAddress string          `json:"netAddress"`
-}
-
-// ToAttestation encodes a host announcement as an attestation.
-func (ha HostAnnouncement) ToAttestation(cs consensus.State, sk types.PrivateKey) types.Attestation {
-	if ha.PublicKey != sk.PublicKey() {
-		panic("key mismatch") // developer error
->>>>>>> 9d859c56
 	}
 	a := types.Attestation{
-		PublicKey: ha.PublicKey,
+		PublicKey: sk.PublicKey(),
 		Key:       attestationHostAnnouncement,
 		Value:     buf.Bytes(),
 	}
@@ -78,23 +67,13 @@
 }
 
 // FromAttestation decodes a host announcement from an attestation.
-<<<<<<< HEAD
 func (ha *V2HostAnnouncement) FromAttestation(a types.Attestation) error {
-=======
-func (ha *HostAnnouncement) FromAttestation(a types.Attestation) bool {
->>>>>>> 9d859c56
 	if a.Key != attestationHostAnnouncement {
 		return errors.New("not a host announcement")
 	}
-<<<<<<< HEAD
 	d := types.NewBufDecoder(a.Value)
 	types.DecodeSlice(d, (*[]NetAddress)(ha))
 	return d.Err()
-=======
-	ha.PublicKey = a.PublicKey
-	ha.NetAddress = string(a.Value)
-	return true
->>>>>>> 9d859c56
 }
 
 // ToArbitraryData encodes a host announcement as arbitrary data.
@@ -107,20 +86,10 @@
 	e := types.NewEncoder(buf)
 	specifierHostAnnouncement.EncodeTo(e)
 	e.WriteString(ha.NetAddress)
-<<<<<<< HEAD
-	sk.PublicKey().UnlockKey().EncodeTo(e)
-	if err := e.Flush(); err != nil {
-		panic(err) // should never happen
-	}
-	// sign the current contents of the buffer and append the signature
-=======
 	ha.PublicKey.UnlockKey().EncodeTo(e)
 	e.Flush()
->>>>>>> 9d859c56
 	sk.SignHash(types.HashBytes(buf.Bytes())).EncodeTo(e)
-	if err := e.Flush(); err != nil {
-		panic(err) // should never happen
-	}
+	e.Flush()
 	return buf.Bytes()
 }
 
@@ -163,15 +132,9 @@
 func ForEachV2HostAnnouncement(b types.Block, fn func(types.PublicKey, []NetAddress)) {
 	for _, txn := range b.V2Transactions() {
 		for _, a := range txn.Attestations {
-<<<<<<< HEAD
 			var ha V2HostAnnouncement
 			if err := ha.FromAttestation(a); err == nil {
 				fn(a.PublicKey, ha)
-=======
-			var ha HostAnnouncement
-			if ha.FromAttestation(a) {
-				fn(ha)
->>>>>>> 9d859c56
 			}
 		}
 	}
